--- conflicted
+++ resolved
@@ -3,15 +3,9 @@
 import requests
 
 
-<<<<<<< HEAD
 class MsgpackRpcClient(object):
     codec = msgpack
     mimetype = "application/x-msgpack"
-=======
-class JsonRpcClient(object):
-    codec = json
-    mimetype = "application/json"
->>>>>>> 96e466d6
 
     def __init__(self, endpoint):
         if not endpoint:
@@ -21,7 +15,6 @@
         self._endpoint = endpoint
         self._session = requests.Session()
 
-<<<<<<< HEAD
     def __getattr__(self, method):
         assert self._endpoint is not None
 
@@ -33,16 +26,6 @@
 
         return call
 
-    def call(self, method, **kwargs):
-        return getattr(self, method)(**kwargs)
-
-    def request(self, method, **kwargs):
-        req = dict(
-            method=method,
-            id=str(self._id),
-            jsonrpc='2.0',
-            params=kwargs,
-=======
     def call(self, rpc_method, **query):
         reply = self._rpc_request(rpc_method, **query)
         return self._rpc_response(reply)
@@ -57,7 +40,6 @@
                 params=query,
             )),
             headers={"Content-Type": self.mimetype}
->>>>>>> 96e466d6
         )
 
         # compat with unittest.mock
@@ -78,15 +60,4 @@
         if 'result' in reply:
             return reply['result']
 
-<<<<<<< HEAD
-        raise Exception('{}:\n{}'.format(
-            resp['error']['message'],
-            str(resp['error'].get('data', ''))))
-=======
-        raise Exception('invalid JSON-RPC protocol: missing error or result key')
-
-
-class MsgpackRpcClient(JsonRpcClient):
-    codec = msgpack
-    mimetype = "application/x-msgpack"
->>>>>>> 96e466d6
+        raise Exception('invalid JSON-RPC protocol: missing error or result key')