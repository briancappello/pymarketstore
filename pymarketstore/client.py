from __future__ import absolute_import

import logging
import re

import numpy as np
import pandas as pd
import requests
import six

from .results import QueryReply
from .grpc_client import GRPCClient
from .jsonrpc_client import JsonRpcClient
from .stream import StreamConn

logger = logging.getLogger(__name__)

data_type_conv = {
    '<f4': 'f',
    '<f8': 'd',
    '<i4': 'i',
    '<i8': 'q',
}

http_regex = re.compile(r'^https?://(.+):\d+/rpc')  # http:// or https://


def isiterable(something):
    """
    check if something is a list, tuple or set
    :param something: any object
    :return: bool. true if something is a list, tuple or set
    """
    return isinstance(something, (list, tuple, set))


def get_timestamp(value):
    if value is None:
        return None
    if isinstance(value, (int, np.integer)):
        return pd.Timestamp(value, unit='s')
    return pd.Timestamp(value)


class Params(object):

    def __init__(self, symbols, timeframe, attrgroup,
                 start=None, end=None,
                 limit=None, limit_from_start=None):
        if not isiterable(symbols):
            symbols = [symbols]
        self.tbk = ','.join(symbols) + "/" + timeframe + "/" + attrgroup
        self.key_category = None  # server default
        self.start = get_timestamp(start)
        self.end = get_timestamp(end)
        self.limit = limit
        self.limit_from_start = limit_from_start
        self.functions = None

    def set(self, key, val):
        if not hasattr(self, key):
            raise AttributeError()
        if key in ('start', 'end'):
            setattr(self, key, get_timestamp(val))
        else:
            setattr(self, key, val)
        return self

    def __repr__(self):
        content = ('tbk={}, start={}, end={}, '.format(
            self.tbk, self.start, self.end,
        ) +
                   'limit={}, '.format(self.limit) +
                   'limit_from_start={}'.format(self.limit_from_start))
        return 'Params({})'.format(content)


class Client:
    def __init__(self, endpoint='http://localhost:5993/rpc', grpc=False):
        if grpc:
            match = re.findall(http_regex, endpoint)

            # when endpoint is specified in "http://{host}:{port}/rpc" format,
            # extract the host and initialize GRPC client with default port(5995) for compatibility
            if len(match) != 0:
                host = match[0] if match[0] is not "" else "localhost"  # default host is "localhost"
                self.endpoint = "{}:5995".format(host)  # default port is 5995
                self.client = GRPCClient(self.endpoint)
                return
            else:
                self.endpoint = endpoint
                self.client = GRPCClient(self.endpoint)
                return

<<<<<<< HEAD
        self.endpoint = endpoint
        self.client = JsonRpcClient(self.endpoint)

    def query(self, params):
        return self.client.query(params)

    def build_query(self, params):
        return self.client.build_query(params)

    def write(self, recarray, tbk, isvariablelength=False):
        return self.client.write(recarray, tbk, isvariablelength=isvariablelength)

    def list_symbols(self):
        return self.client.list_symbols()
=======
    def __init__(self, endpoint='http://localhost:5993/rpc'):
        """
        initialize the MarketStore client with specified server endpoint
        :param endpoint:
        """
        self.endpoint = endpoint
        rpc_client = self._get_rpc_client('msgpack')
        self.rpc = rpc_client(self.endpoint)

    @staticmethod
    def _get_rpc_client(codec='msgpack'):
        """
        get an RPC client in specified codec
        :param codec: currently supporting 'msgpack' only
        :return: RPC client
        """
        if codec == 'msgpack':
            return MsgpackRpcClient
        return JsonRpcClient

    def _request(self, method, **query):
        """
        execute a request to MarketStore server
        :param method: method name in string (ex. 'DataService.Query', 'DataService.ListSymbols')
        :param query:
        :return:
        """
        try:
            return self.rpc.call(method, **query)
        except requests.exceptions.HTTPError as exc:
            logger.exception(exc)
            raise

    def query(self, params):
        """
        execute QUERY to MarketStore server
        :param params: Params object used to query
        :return: QueryReply object
        """

        query = self._build_query(params)
        reply = self._request('DataService.Query', **query)

        return QueryReply(reply)

    def write(self, recarray, tbk, isvariablelength=False):
        """
        execute WRITE to MarketStore server
        :param recarray: numpy.array object to write
        :param tbk: Time Bucket Key string.
        ('{symbol name}/{time frame}/{attribute group name}' ex. 'TSLA/1Min/OHLCV' , 'AAPL/1Min/TICK' )
        :param isvariablelength: should be set true if the record content is variable-length array
        :return:
        """
        data = self._build_data(recarray, tbk)

        write_request = {}
        write_request['dataset'] = data
        write_request['is_variable_length'] = isvariablelength
        writer = {}
        writer['requests'] = [write_request]
        try:
            return self.rpc.call("DataService.Write", **writer)
        except requests.exceptions.ConnectionError:
            raise requests.exceptions.ConnectionError(
                "Could not contact server")

    @staticmethod
    def _build_data(recarray, tbk):
        """
        build data for write
        :param recarray: numpy.array object to write
        :param tbk: Time Bucket Key string.
        :return: data in dictionary
        """
        data = {}
        data['types'] = [
            recarray.dtype[name].str.replace('<', '')
            for name in recarray.dtype.names
        ]
        data['names'] = recarray.dtype.names
        data['data'] = []
        for name in recarray.dtype.names:
            data['data'].append(bytes(buffer(recarray[name])) if six.PY2
                                else bytes(memoryview(recarray[name])))
        data['length'] = len(recarray)
        data['startindex'] = {tbk: 0}
        data['lengths'] = {tbk: len(recarray)}

        return data

    @staticmethod
    def _build_query(params):
        """
        build parameters for QUERY
        :param params: pymarketstore.Params object
        :return: request params in array
        """
        reqs = []
        if not isiterable(params):
            params = [params]
        for param in params:
            req = {
                'destination': param.tbk,
            }
            if param.key_category is not None:
                req['key_category'] = param.key_category
            if param.start is not None:
                req['epoch_start'], start_nanosec = divmod(param.start.value, 10**9)

                # support nanosec
                if start_nanosec != 0:
                    req['epoch_start_nanos'] = start_nanosec

            if param.end is not None:
                req['epoch_end'], end_nanosec = divmod(param.end.value, 10 ** 9)

                # support nanosec
                if end_nanosec != 0:
                    req['epoch_end_nanos'] = end_nanosec

            if param.limit is not None:
                req['limit_record_count'] = int(param.limit)
            if param.limit_from_start is not None:
                req['limit_from_start'] = bool(param.limit_from_start)
            if param.functions is not None:
                req['functions'] = param.functions
            reqs.append(req)
        return {
            'requests': reqs,
        }

    def list_symbols(self):
        """
        execute LIST SYMBOLS to MarketStore server
        :return:
        """
        reply = self._request('DataService.ListSymbols')
        if 'Results' in reply.keys():
            return reply['Results']
        return []
>>>>>>> 96e466d6

    def destroy(self, tbk):
        return self.client.destroy(tbk)

    def server_version(self):
<<<<<<< HEAD
        return self.client.server_version()
=======
        """
        get MarketStore server version in the 'Marketstore-Version' HTTP response headers.
        :return: version string
        """
        resp = requests.head(self.endpoint)
        return resp.headers.get('Marketstore-Version')

    def stream(self):
        endpoint = re.sub('^http', 'ws',
                          re.sub(r'/rpc$', '/ws', self.endpoint))
        return StreamConn(endpoint)
>>>>>>> 96e466d6

    def __repr__(self):
        return self.client.__repr__()<|MERGE_RESOLUTION|>--- conflicted
+++ resolved
@@ -92,54 +92,8 @@
                 self.client = GRPCClient(self.endpoint)
                 return
 
-<<<<<<< HEAD
         self.endpoint = endpoint
         self.client = JsonRpcClient(self.endpoint)
-
-    def query(self, params):
-        return self.client.query(params)
-
-    def build_query(self, params):
-        return self.client.build_query(params)
-
-    def write(self, recarray, tbk, isvariablelength=False):
-        return self.client.write(recarray, tbk, isvariablelength=isvariablelength)
-
-    def list_symbols(self):
-        return self.client.list_symbols()
-=======
-    def __init__(self, endpoint='http://localhost:5993/rpc'):
-        """
-        initialize the MarketStore client with specified server endpoint
-        :param endpoint:
-        """
-        self.endpoint = endpoint
-        rpc_client = self._get_rpc_client('msgpack')
-        self.rpc = rpc_client(self.endpoint)
-
-    @staticmethod
-    def _get_rpc_client(codec='msgpack'):
-        """
-        get an RPC client in specified codec
-        :param codec: currently supporting 'msgpack' only
-        :return: RPC client
-        """
-        if codec == 'msgpack':
-            return MsgpackRpcClient
-        return JsonRpcClient
-
-    def _request(self, method, **query):
-        """
-        execute a request to MarketStore server
-        :param method: method name in string (ex. 'DataService.Query', 'DataService.ListSymbols')
-        :param query:
-        :return:
-        """
-        try:
-            return self.rpc.call(method, **query)
-        except requests.exceptions.HTTPError as exc:
-            logger.exception(exc)
-            raise
 
     def query(self, params):
         """
@@ -147,11 +101,10 @@
         :param params: Params object used to query
         :return: QueryReply object
         """
+        return self.client.query(params)
 
-        query = self._build_query(params)
-        reply = self._request('DataService.Query', **query)
-
-        return QueryReply(reply)
+    def _build_query(self, params):
+        return self.client.build_query(params)
 
     def write(self, recarray, tbk, isvariablelength=False):
         """
@@ -162,114 +115,16 @@
         :param isvariablelength: should be set true if the record content is variable-length array
         :return:
         """
-        data = self._build_data(recarray, tbk)
-
-        write_request = {}
-        write_request['dataset'] = data
-        write_request['is_variable_length'] = isvariablelength
-        writer = {}
-        writer['requests'] = [write_request]
-        try:
-            return self.rpc.call("DataService.Write", **writer)
-        except requests.exceptions.ConnectionError:
-            raise requests.exceptions.ConnectionError(
-                "Could not contact server")
-
-    @staticmethod
-    def _build_data(recarray, tbk):
-        """
-        build data for write
-        :param recarray: numpy.array object to write
-        :param tbk: Time Bucket Key string.
-        :return: data in dictionary
-        """
-        data = {}
-        data['types'] = [
-            recarray.dtype[name].str.replace('<', '')
-            for name in recarray.dtype.names
-        ]
-        data['names'] = recarray.dtype.names
-        data['data'] = []
-        for name in recarray.dtype.names:
-            data['data'].append(bytes(buffer(recarray[name])) if six.PY2
-                                else bytes(memoryview(recarray[name])))
-        data['length'] = len(recarray)
-        data['startindex'] = {tbk: 0}
-        data['lengths'] = {tbk: len(recarray)}
-
-        return data
-
-    @staticmethod
-    def _build_query(params):
-        """
-        build parameters for QUERY
-        :param params: pymarketstore.Params object
-        :return: request params in array
-        """
-        reqs = []
-        if not isiterable(params):
-            params = [params]
-        for param in params:
-            req = {
-                'destination': param.tbk,
-            }
-            if param.key_category is not None:
-                req['key_category'] = param.key_category
-            if param.start is not None:
-                req['epoch_start'], start_nanosec = divmod(param.start.value, 10**9)
-
-                # support nanosec
-                if start_nanosec != 0:
-                    req['epoch_start_nanos'] = start_nanosec
-
-            if param.end is not None:
-                req['epoch_end'], end_nanosec = divmod(param.end.value, 10 ** 9)
-
-                # support nanosec
-                if end_nanosec != 0:
-                    req['epoch_end_nanos'] = end_nanosec
-
-            if param.limit is not None:
-                req['limit_record_count'] = int(param.limit)
-            if param.limit_from_start is not None:
-                req['limit_from_start'] = bool(param.limit_from_start)
-            if param.functions is not None:
-                req['functions'] = param.functions
-            reqs.append(req)
-        return {
-            'requests': reqs,
-        }
+        return self.client.write(recarray, tbk, isvariablelength=isvariablelength)
 
     def list_symbols(self):
-        """
-        execute LIST SYMBOLS to MarketStore server
-        :return:
-        """
-        reply = self._request('DataService.ListSymbols')
-        if 'Results' in reply.keys():
-            return reply['Results']
-        return []
->>>>>>> 96e466d6
+        return self.client.list_symbols()
 
     def destroy(self, tbk):
         return self.client.destroy(tbk)
 
     def server_version(self):
-<<<<<<< HEAD
         return self.client.server_version()
-=======
-        """
-        get MarketStore server version in the 'Marketstore-Version' HTTP response headers.
-        :return: version string
-        """
-        resp = requests.head(self.endpoint)
-        return resp.headers.get('Marketstore-Version')
-
-    def stream(self):
-        endpoint = re.sub('^http', 'ws',
-                          re.sub(r'/rpc$', '/ws', self.endpoint))
-        return StreamConn(endpoint)
->>>>>>> 96e466d6
 
     def __repr__(self):
         return self.client.__repr__()