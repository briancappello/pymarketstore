from __future__ import absolute_import

import logging
import re

import numpy as np
import pandas as pd
import requests
import six

from .jsonrpc import JsonRpcClient, MsgpackRpcClient
from .results import QueryReply
from .stream import StreamConn

logger = logging.getLogger(__name__)

data_type_conv = {
    '<f4': 'f',
    '<f8': 'd',
    '<i4': 'i',
    '<i8': 'q',
}


def isiterable(something):
    """
    check if something is a list, tuple or set
    :param something: any object
    :return: bool. true if something is a list, tuple or set
    """
    return isinstance(something, (list, tuple, set))


def get_timestamp(value):
    if value is None:
        return None
    if isinstance(value, (int, np.integer)):
        return pd.Timestamp(value, unit='s')
    return pd.Timestamp(value)


class Params(object):

    def __init__(self, symbols, timeframe, attrgroup,
                 start=None, end=None,
                 limit=None, limit_from_start=None,
                 columns=None):
        if not isiterable(symbols):
            symbols = [symbols]
        self.tbk = ','.join(symbols) + "/" + timeframe + "/" + attrgroup
        self.key_category = None  # server default
        self.start = get_timestamp(start)
        self.end = get_timestamp(end)
        self.limit = limit
        self.limit_from_start = limit_from_start
        self.columns = columns
        self.functions = None

    def set(self, key, val):
        if not hasattr(self, key):
            raise AttributeError()
        if key in ('start', 'end'):
            setattr(self, key, get_timestamp(val))
        else:
            setattr(self, key, val)
        return self

    def __repr__(self):
        content = ('tbk={}, start={}, end={}, '.format(
            self.tbk, self.start, self.end,
        ) +
<<<<<<< HEAD
            'limit={}, '.format(self.limit) +
            'limit_from_start={}'.format(self.limit_from_start) +
            'columns={}'.format(self.columns))
=======
                   'limit={}, '.format(self.limit) +
                   'limit_from_start={}'.format(self.limit_from_start))
>>>>>>> 96e466d6
        return 'Params({})'.format(content)


class Client(object):

    def __init__(self, endpoint='http://localhost:5993/rpc'):
        """
        initialize the MarketStore client with specified server endpoint
        :param endpoint:
        """
        self.endpoint = endpoint
        rpc_client = self._get_rpc_client('msgpack')
        self.rpc = rpc_client(self.endpoint)

    @staticmethod
    def _get_rpc_client(codec='msgpack'):
        """
        get an RPC client in specified codec
        :param codec: currently supporting 'msgpack' only
        :return: RPC client
        """
        if codec == 'msgpack':
            return MsgpackRpcClient
        return JsonRpcClient

    def _request(self, method, **query):
        """
        execute a request to MarketStore server
        :param method: method name in string (ex. 'DataService.Query', 'DataService.ListSymbols')
        :param query:
        :return:
        """
        try:
            return self.rpc.call(method, **query)
        except requests.exceptions.HTTPError as exc:
            logger.exception(exc)
            raise

    def query(self, params):
        """
        execute QUERY to MarketStore server
        :param params: Params object used to query
        :return: QueryReply object
        """

        query = self._build_query(params)
        reply = self._request('DataService.Query', **query)

        return QueryReply(reply)

    def write(self, recarray, tbk, isvariablelength=False):
        """
        execute WRITE to MarketStore server
        :param recarray: numpy.array object to write
        :param tbk: Time Bucket Key string.
        ('{symbol name}/{time frame}/{attribute group name}' ex. 'TSLA/1Min/OHLCV' , 'AAPL/1Min/TICK' )
        :param isvariablelength: should be set true if the record content is variable-length array
        :return:
        """
        data = self._build_data(recarray, tbk)

        write_request = {}
        write_request['dataset'] = data
        write_request['is_variable_length'] = isvariablelength
        writer = {}
        writer['requests'] = [write_request]
        try:
            return self.rpc.call("DataService.Write", **writer)
        except requests.exceptions.ConnectionError:
            raise requests.exceptions.ConnectionError(
                "Could not contact server")

    @staticmethod
    def _build_data(recarray, tbk):
        """
        build data for write
        :param recarray: numpy.array object to write
        :param tbk: Time Bucket Key string.
        :return: data in dictionary
        """
        data = {}
        data['types'] = [
            recarray.dtype[name].str.replace('<', '')
            for name in recarray.dtype.names
        ]
        data['names'] = recarray.dtype.names
        data['data'] = []
        for name in recarray.dtype.names:
            data['data'].append(bytes(buffer(recarray[name])) if six.PY2
                                else bytes(memoryview(recarray[name])))
        data['length'] = len(recarray)
        data['startindex'] = {tbk: 0}
        data['lengths'] = {tbk: len(recarray)}

        return data

    @staticmethod
    def _build_query(params):
        """
        build parameters for QUERY
        :param params: pymarketstore.Params object
        :return: request params in array
        """
        reqs = []
        if not isiterable(params):
            params = [params]
        for param in params:
            req = {
                'destination': param.tbk,
            }
            if param.key_category is not None:
                req['key_category'] = param.key_category
            if param.start is not None:
                req['epoch_start'], start_nanosec = divmod(param.start.value, 10**9)

                # support nanosec
                if start_nanosec != 0:
                    req['epoch_start_nanos'] = start_nanosec

            if param.end is not None:
                req['epoch_end'], end_nanosec = divmod(param.end.value, 10 ** 9)

                # support nanosec
                if end_nanosec != 0:
                    req['epoch_end_nanos'] = end_nanosec

            if param.limit is not None:
                req['limit_record_count'] = int(param.limit)
            if param.limit_from_start is not None:
                req['limit_from_start'] = bool(param.limit_from_start)
            if param.functions is not None:
                req['functions'] = param.functions
            if param.columns is not None:
                req['columns'] = param.columns
            reqs.append(req)
        return {
            'requests': reqs,
        }

    def list_symbols(self):
        """
        execute LIST SYMBOLS to MarketStore server
        :return:
        """
        reply = self._request('DataService.ListSymbols')
        if 'Results' in reply.keys():
            return reply['Results']
        return []

    def destroy(self, tbk):
        """
        Delete a bucket
        :param tbk: Time Bucket Key Name (i.e. "TEST/1Min/Tick" )
        :return: reply object
        """
        destroy_req = {'requests': [{'key': tbk}]}
        reply = self._request('DataService.Destroy', **destroy_req)
        return reply

    def server_version(self):
        """
        get MarketStore server version in the 'Marketstore-Version' HTTP response headers.
        :return: version string
        """
        resp = requests.head(self.endpoint)
        return resp.headers.get('Marketstore-Version')

    def stream(self):
        endpoint = re.sub('^http', 'ws',
                          re.sub(r'/rpc$', '/ws', self.endpoint))
        return StreamConn(endpoint)

    def __repr__(self):
        return 'Client("{}")'.format(self.endpoint)<|MERGE_RESOLUTION|>--- conflicted
+++ resolved
@@ -69,14 +69,9 @@
         content = ('tbk={}, start={}, end={}, '.format(
             self.tbk, self.start, self.end,
         ) +
-<<<<<<< HEAD
             'limit={}, '.format(self.limit) +
             'limit_from_start={}'.format(self.limit_from_start) +
             'columns={}'.format(self.columns))
-=======
-                   'limit={}, '.format(self.limit) +
-                   'limit_from_start={}'.format(self.limit_from_start))
->>>>>>> 96e466d6
         return 'Params({})'.format(content)
 
 
