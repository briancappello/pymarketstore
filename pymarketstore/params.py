--- conflicted
+++ resolved
@@ -1,11 +1,5 @@
+from enum import Enum
 from typing import Union, List, Any
-<<<<<<< HEAD
-=======
-import pandas as pd
-import numpy as np
-from enum import Enum
-
->>>>>>> 61734a79
 
 from .utils import get_timestamp, is_iterable
 
