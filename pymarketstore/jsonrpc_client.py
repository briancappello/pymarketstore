--- conflicted
+++ resolved
@@ -55,14 +55,7 @@
 
     def list_symbols(self, fmt: ListSymbolsFormat = ListSymbolsFormat.SYMBOL) -> List[str]:
         reply = self._request('DataService.ListSymbols', format=fmt.value)
-<<<<<<< HEAD
         return reply.get('Results') or []
-=======
-
-        if 'Results' in reply:
-            return reply['Results']
-        return []
->>>>>>> e8322058
 
     def destroy(self, tbk: str) -> Dict:
         """
