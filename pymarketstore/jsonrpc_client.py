--- conflicted
+++ resolved
@@ -64,14 +64,7 @@
 
     def list_symbols(self, fmt: ListSymbolsFormat = ListSymbolsFormat.SYMBOL) -> List[str]:
         reply = self._request('DataService.ListSymbols', format=fmt.value)
-<<<<<<< HEAD
-
-        if 'Results' in reply:
-            return reply['Results']
-        return []
-=======
         return reply.get('Results') or []
->>>>>>> 8bf38c72
 
     def destroy(self, tbk: str) -> Dict:
         """
