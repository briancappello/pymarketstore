--- conflicted
+++ resolved
@@ -62,51 +62,10 @@
             raise requests.exceptions.ConnectionError(
                 "Could not contact server")
 
-<<<<<<< HEAD
-    def list_symbols(self) -> List[str]:
-        reply = self._request('DataService.ListSymbols')
-=======
-    def build_query(self, params: Union[Params, List[Params]]) -> Dict:
-        reqs = []
-        if not isiterable(params):
-            params = [params]
-        for param in params:
-            req = {
-                'destination': param.tbk,
-            }
-            if param.key_category is not None:
-                req['key_category'] = param.key_category
-            if param.start is not None:
-                req['epoch_start'], start_nanosec = divmod(param.start.value, 10 ** 9)
+    def list_symbols(self, fmt: ListSymbolsFormat = ListSymbolsFormat.SYMBOL) -> List[str]:
+        reply = self._request('DataService.ListSymbols', format=fmt.value)
 
-                # support nanosec
-                if start_nanosec != 0:
-                    req['epoch_start_nanos'] = start_nanosec
-
-            if param.end is not None:
-                req['epoch_end'], end_nanosec = divmod(param.end.value, 10 ** 9)
-
-                # support nanosec
-                if end_nanosec != 0:
-                    req['epoch_end_nanos'] = end_nanosec
-
-            if param.limit is not None:
-                req['limit_record_count'] = int(param.limit)
-            if param.limit_from_start is not None:
-                req['limit_from_start'] = bool(param.limit_from_start)
-            if param.functions is not None:
-                req['functions'] = param.functions
-            reqs.append(req)
-        return {
-            'requests': reqs,
-        }
-
-    def list_symbols(self, fmt: ListSymbolsFormat = ListSymbolsFormat.SYMBOL) -> List[str]:
-        req = {'format': str(fmt.value)}
-        reply = self._request('DataService.ListSymbols', **req)
-
->>>>>>> 61734a79
-        if 'Results' in reply.keys():
+        if 'Results' in reply:
             return reply['Results']
         return []
 
